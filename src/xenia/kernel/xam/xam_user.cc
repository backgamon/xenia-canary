/**
 ******************************************************************************
 * Xenia : Xbox 360 Emulator Research Project                                 *
 ******************************************************************************
 * Copyright 2022 Ben Vanik. All rights reserved.                             *
 * Released under the BSD license - see LICENSE in the root for more details. *
 ******************************************************************************
 */

#include <cstring>

#include "xenia/base/logging.h"
#include "xenia/base/math.h"
#include "xenia/base/string_util.h"
#include "xenia/kernel/kernel_state.h"
#include "xenia/kernel/util/shim_utils.h"
#include "xenia/kernel/xam/user_profile.h"
#include "xenia/kernel/xam/xam_private.h"
#include "xenia/kernel/xenumerator.h"
#include "xenia/kernel/xthread.h"
#include "xenia/xbox.h"

DECLARE_int32(user_language);

namespace xe {
namespace kernel {
namespace xam {

X_HRESULT_result_t XamUserGetXUID_entry(dword_t user_index, dword_t type_mask,
                                        lpqword_t xuid_ptr) {
  assert_true(type_mask == 1 || type_mask == 2 || type_mask == 3 ||
              type_mask == 4 || type_mask == 7);
  if (!xuid_ptr) {
    return X_E_INVALIDARG;
  }
  uint32_t result = X_E_NO_SUCH_USER;
  uint64_t xuid = 0;
  if (user_index < 4) {
    if (kernel_state()->IsUserSignedIn(user_index)) {
      const auto& user_profile = kernel_state()->user_profile(user_index);
      auto type = user_profile->type() & type_mask;
      if (type & (2 | 4)) {
        // maybe online profile?
        xuid = user_profile->xuid();
        result = X_E_SUCCESS;
      } else if (type & 1) {
        // maybe offline profile?
        xuid = user_profile->xuid();
        result = X_E_SUCCESS;
      }
    }
  } else {
    result = X_E_INVALIDARG;
  }
  *xuid_ptr = xuid;
  return result;
}
DECLARE_XAM_EXPORT1(XamUserGetXUID, kUserProfiles, kImplemented);

dword_result_t XamUserGetSigninState_entry(dword_t user_index) {
  // Yield, as some games spam this.
  xe::threading::MaybeYield();
  uint32_t signin_state = 0;
  if (user_index < 4) {
    if (kernel_state()->IsUserSignedIn(user_index)) {
      const auto& user_profile = kernel_state()->user_profile(user_index);
      signin_state = user_profile->signin_state();
    }
  }
  return signin_state;
}
DECLARE_XAM_EXPORT2(XamUserGetSigninState, kUserProfiles, kImplemented,
                    kHighFrequency);

typedef struct {
  xe::be<uint64_t> xuid;
  xe::be<uint32_t> unk08;  // maybe zero?
  xe::be<uint32_t> signin_state;
  xe::be<uint32_t> unk10;  // ?
  xe::be<uint32_t> unk14;  // ?
  char name[16];
} X_USER_SIGNIN_INFO;
static_assert_size(X_USER_SIGNIN_INFO, 40);

X_HRESULT_result_t XamUserGetSigninInfo_entry(
    dword_t user_index, dword_t flags, pointer_t<X_USER_SIGNIN_INFO> info) {
  if (!info) {
    return X_E_INVALIDARG;
  }

  std::memset(info, 0, sizeof(X_USER_SIGNIN_INFO));
  if (user_index > 3) {
    return X_E_NO_SUCH_USER;
  }

  kernel_state()->UpdateUsedUserProfiles();

  if (kernel_state()->IsUserSignedIn(user_index)) {
    const auto& user_profile = kernel_state()->user_profile(user_index);
    info->xuid = user_profile->xuid();
    info->signin_state = user_profile->signin_state();
    xe::string_util::copy_truncating(info->name, user_profile->name(),
                                     xe::countof(info->name));
  } else {
    return X_E_NO_SUCH_USER;
  }
  return X_E_SUCCESS;
}
DECLARE_XAM_EXPORT1(XamUserGetSigninInfo, kUserProfiles, kImplemented);

dword_result_t XamUserGetName_entry(dword_t user_index, lpstring_t buffer,
                                    dword_t buffer_len) {
  if (user_index >= 4) {
    return X_E_INVALIDARG;
  }

  if (kernel_state()->IsUserSignedIn(user_index)) {
    const auto& user_profile = kernel_state()->user_profile(user_index);
    const auto& user_name = user_profile->name();
    xe::string_util::copy_truncating(
        buffer, user_name, std::min(buffer_len.value(), uint32_t(16)));
  } else {
    return X_E_NO_SUCH_USER;
  }
  return X_E_SUCCESS;
}
DECLARE_XAM_EXPORT1(XamUserGetName, kUserProfiles, kImplemented);

dword_result_t XamUserGetGamerTag_entry(dword_t user_index,
                                        lpu16string_t buffer,
                                        dword_t buffer_len) {
  if (user_index >= 4) {
    return X_E_INVALIDARG;
  }

  if (!buffer || buffer_len < 16) {
    return X_E_INVALIDARG;
  }

  if (!kernel_state()->IsUserSignedIn(user_index)) {
    return X_E_INVALIDARG;
  }

  const auto& user_profile = kernel_state()->user_profile(user_index);
  auto user_name = xe::to_utf16(user_profile->name());
  xe::string_util::copy_and_swap_truncating(
      buffer, user_name, std::min(buffer_len.value(), uint32_t(16)));
  return X_E_SUCCESS;
}
DECLARE_XAM_EXPORT1(XamUserGetGamerTag, kUserProfiles, kImplemented);

typedef struct {
  xe::be<uint32_t> setting_count;
  xe::be<uint32_t> settings_ptr;
} X_USER_READ_PROFILE_SETTINGS;
static_assert_size(X_USER_READ_PROFILE_SETTINGS, 8);

// https://github.com/oukiar/freestyledash/blob/master/Freestyle/Tools/Generic/xboxtools.cpp
uint32_t XamUserReadProfileSettingsEx(uint32_t title_id, uint32_t user_index,
                                      uint32_t xuid_count, be<uint64_t>* xuids,
                                      uint32_t setting_count,
                                      be<uint32_t>* setting_ids, uint32_t unk,
                                      be<uint32_t>* buffer_size_ptr,
                                      uint8_t* buffer,
                                      XAM_OVERLAPPED* overlapped) {
  if (!xuid_count) {
    assert_null(xuids);
  } else {
    assert_true(xuid_count == 1);
    assert_not_null(xuids);
    // TODO(gibbed): allow proper lookup of arbitrary XUIDs
    // TODO(gibbed): we assert here, but in case a title passes xuid_count > 1
    // until it's implemented for release builds...
    xuid_count = 1;
    if (kernel_state()->IsUserSignedIn(user_index)) {
      const auto& user_profile = kernel_state()->user_profile(user_index);
      assert_true(static_cast<uint64_t>(xuids[0]) == user_profile->xuid());
    }
  }
  assert_zero(unk);  // probably flags

  // must have at least 1 to 32 settings
  if (setting_count < 1 || setting_count > 32) {
    return X_ERROR_INVALID_PARAMETER;
  }

  // buffer size pointer must be valid
  if (!buffer_size_ptr) {
    return X_ERROR_INVALID_PARAMETER;
  }

  // if buffer size is non-zero, buffer pointer must be valid
  auto buffer_size = static_cast<uint32_t>(*buffer_size_ptr);
  if (buffer_size && !buffer) {
    return X_ERROR_INVALID_PARAMETER;
  }

  uint32_t needed_header_size = 0;
  uint32_t needed_data_size = 0;
  for (uint32_t i = 0; i < setting_count; ++i) {
    needed_header_size += sizeof(X_USER_PROFILE_SETTING);
    UserProfile::Setting::Key setting_key;
    setting_key.value = static_cast<uint32_t>(setting_ids[i]);
    switch (static_cast<UserProfile::Setting::Type>(setting_key.type)) {
      case UserProfile::Setting::Type::WSTRING:
      case UserProfile::Setting::Type::BINARY:
        needed_data_size += setting_key.size;
        break;
      default:
        break;
    }
  }
  if (xuids) {
    needed_header_size *= xuid_count;
    needed_data_size *= xuid_count;
  }
  needed_header_size += sizeof(X_USER_READ_PROFILE_SETTINGS);

  uint32_t needed_size = needed_header_size + needed_data_size;
  if (!buffer || buffer_size < needed_size) {
    if (!buffer_size) {
      *buffer_size_ptr = needed_size;
    }
    return X_ERROR_INSUFFICIENT_BUFFER;
  }

  // Title ID = 0 means us.
  // 0xfffe07d1 = profile?
  if (!kernel_state()->IsUserSignedIn(user_index) && !xuids) {
    if (overlapped) {
      kernel_state()->CompleteOverlappedImmediate(
          kernel_state()->memory()->HostToGuestVirtual(overlapped),
          X_ERROR_NO_SUCH_USER);
      return X_ERROR_IO_PENDING;
    }
    return X_ERROR_NO_SUCH_USER;
  }

  auto user_profile = kernel_state()->user_profile(user_index);

  if (xuids) {
    uint64_t user_xuid = static_cast<uint64_t>(xuids[0]);
    if (!kernel_state()->IsUserSignedIn(user_xuid)) {
      if (overlapped) {
        kernel_state()->CompleteOverlappedImmediate(
            kernel_state()->memory()->HostToGuestVirtual(overlapped),
            X_ERROR_NO_SUCH_USER);
        return X_ERROR_IO_PENDING;
      }
      return X_ERROR_NO_SUCH_USER;
    }
    user_profile = kernel_state()->user_profile(user_xuid);
  }

  // First call asks for size (fill buffer_size_ptr).
  // Second call asks for buffer contents with that size.

  // TODO(gibbed): setting validity checking without needing a user profile
  // object.
  bool any_missing = false;
  for (uint32_t i = 0; i < setting_count; ++i) {
    auto setting_id = static_cast<uint32_t>(setting_ids[i]);
    auto setting = user_profile->GetSetting(setting_id);
    if (!setting) {
      any_missing = true;
      XELOGE(
          "xeXamUserReadProfileSettingsEx requested unimplemented setting "
          "{:08X}",
          setting_id);
    }
  }
  if (any_missing) {
    // TODO(benvanik): don't fail? most games don't even check!
    if (overlapped) {
      kernel_state()->CompleteOverlappedImmediate(
          kernel_state()->memory()->HostToGuestVirtual(overlapped),
          X_ERROR_INVALID_PARAMETER);
      return X_ERROR_IO_PENDING;
    }
    return X_ERROR_INVALID_PARAMETER;
  }

  auto out_header = reinterpret_cast<X_USER_READ_PROFILE_SETTINGS*>(buffer);
  auto out_setting = reinterpret_cast<X_USER_PROFILE_SETTING*>(&out_header[1]);
  out_header->setting_count = static_cast<uint32_t>(setting_count);
  out_header->settings_ptr =
      kernel_state()->memory()->HostToGuestVirtual(out_setting);

  UserProfile::SettingByteStream out_stream(
      kernel_state()->memory()->HostToGuestVirtual(buffer), buffer, buffer_size,
      needed_header_size);
  for (uint32_t n = 0; n < setting_count; ++n) {
    uint32_t setting_id = setting_ids[n];
    auto setting = user_profile->GetSetting(setting_id);

    std::memset(out_setting, 0, sizeof(X_USER_PROFILE_SETTING));
    out_setting->from = !setting || !setting->is_set   ? 0
                        : setting->is_title_specific() ? 2
                                                       : 1;
    if (xuids) {
      out_setting->xuid = user_profile->xuid();
    } else {
      out_setting->xuid = -1;
      out_setting->user_index = static_cast<uint32_t>(user_index);
    }
    out_setting->setting_id = setting_id;

    if (setting) {
      out_setting->from = 1;
      out_setting->data.type = uint8_t(setting->type);
      if (setting->is_set) {
        if (setting->is_title_specific()) {
          out_setting->from = 2;
        }

        setting->Append(&out_setting->data, &out_stream);
      }
    }
    ++out_setting;
  }

  if (overlapped) {
    kernel_state()->CompleteOverlappedImmediate(
        kernel_state()->memory()->HostToGuestVirtual(overlapped),
        X_ERROR_SUCCESS);
    return X_ERROR_IO_PENDING;
  }
  return X_ERROR_SUCCESS;
}

dword_result_t XamUserReadProfileSettings_entry(
    dword_t title_id, dword_t user_index, dword_t xuid_count, lpqword_t xuids,
    dword_t setting_count, lpdword_t setting_ids, lpdword_t buffer_size_ptr,
    lpvoid_t buffer_ptr, pointer_t<XAM_OVERLAPPED> overlapped) {
  return XamUserReadProfileSettingsEx(title_id, user_index, xuid_count, xuids,
                                      setting_count, setting_ids, 0,
                                      buffer_size_ptr, buffer_ptr, overlapped);
}
DECLARE_XAM_EXPORT1(XamUserReadProfileSettings, kUserProfiles, kImplemented);

dword_result_t XamUserReadProfileSettingsEx_entry(
    dword_t title_id, dword_t user_index, dword_t xuid_count, lpqword_t xuids,
    dword_t setting_count, lpdword_t setting_ids, lpdword_t buffer_size_ptr,
    dword_t unk_2, lpvoid_t buffer_ptr, pointer_t<XAM_OVERLAPPED> overlapped) {
  return XamUserReadProfileSettingsEx(title_id, user_index, xuid_count, xuids,
                                      setting_count, setting_ids, unk_2,
                                      buffer_size_ptr, buffer_ptr, overlapped);
}
DECLARE_XAM_EXPORT1(XamUserReadProfileSettingsEx, kUserProfiles, kImplemented);

dword_result_t XamUserWriteProfileSettings_entry(
    dword_t title_id, dword_t user_index, dword_t setting_count,
    pointer_t<X_USER_PROFILE_SETTING> settings,
    pointer_t<XAM_OVERLAPPED> overlapped) {
  if (!setting_count || !settings) {
    return X_ERROR_INVALID_PARAMETER;
  }

  // Skip writing data about users with id != 0 they're not supported
  if (user_index > 0) {
    if (overlapped) {
      kernel_state()->CompleteOverlappedImmediate(
          kernel_state()->memory()->HostToGuestVirtual(overlapped),
          X_ERROR_NO_SUCH_USER);
      return X_ERROR_IO_PENDING;
    }
    return X_ERROR_SUCCESS;
  }
  // Update and save settings.
  const auto& user_profile = kernel_state()->user_profile(user_index);

  for (uint32_t n = 0; n < setting_count; ++n) {
    const X_USER_PROFILE_SETTING& setting = settings[n];

    auto setting_type =
        static_cast<UserProfile::Setting::Type>(setting.data.type);
    if (setting_type == UserProfile::Setting::Type::UNSET) {
      continue;
    }

    XELOGD(
        "XamUserWriteProfileSettings: setting index [{}]:"
        " from={} setting_id={:08X} data.type={}",
        n, (uint32_t)setting.from, (uint32_t)setting.setting_id,
        setting.data.type);

    switch (setting_type) {
      case UserProfile::Setting::Type::CONTENT:
      case UserProfile::Setting::Type::BINARY: {
        UserProfile::Setting::Key setting_key;
        setting_key.value = static_cast<uint32_t>(setting.setting_id);

        uint8_t* binary_ptr =
            kernel_state()->memory()->TranslateVirtual(setting.data.binary.ptr);

        size_t binary_size = setting.data.binary.size;
        if (setting_key.size < binary_size) {
          XELOGW(
              "XamUserWriteProfileSettings: binary size > key size. Shrinking "
              "binary size!");
          binary_size = setting_key.size;
        }
        std::vector<uint8_t> bytes;
        if (setting.data.binary.ptr) {
          // Copy provided data
          bytes.resize(binary_size);
          std::memcpy(bytes.data(), binary_ptr, binary_size);
        } else {
          // Data pointer was NULL, so just fill with zeroes
          bytes.resize(binary_size, 0);
        }
        user_profile->AddSetting(
            std::make_unique<xam::UserProfile::BinarySetting>(
                setting.setting_id, bytes));
      } break;
      case UserProfile::Setting::Type::WSTRING:
      case UserProfile::Setting::Type::DOUBLE:
      case UserProfile::Setting::Type::FLOAT:
      case UserProfile::Setting::Type::INT32:
      case UserProfile::Setting::Type::INT64:
      case UserProfile::Setting::Type::DATETIME:
      default: {
        XELOGE("XamUserWriteProfileSettings: Unimplemented data type {}",
               setting_type);
      } break;
    };
  }

  if (overlapped) {
    kernel_state()->CompleteOverlappedImmediate(overlapped, X_ERROR_SUCCESS);
    return X_ERROR_IO_PENDING;
  }
  return X_ERROR_SUCCESS;
}
DECLARE_XAM_EXPORT1(XamUserWriteProfileSettings, kUserProfiles, kImplemented);

dword_result_t XamUserCheckPrivilege_entry(dword_t user_index, dword_t mask,
                                           lpdword_t out_value) {
  // checking all users?
  if (user_index != 0xFF) {
    if (user_index >= 4) {
      return X_ERROR_INVALID_PARAMETER;
    }

    if (!kernel_state()->IsUserSignedIn(user_index)) {
      return X_ERROR_NO_SUCH_USER;
    }
  }

  // If we deny everything, games should hopefully not try to do stuff.
  *out_value = 0;
  return X_ERROR_SUCCESS;
}
DECLARE_XAM_EXPORT1(XamUserCheckPrivilege, kUserProfiles, kStub);

dword_result_t XamUserContentRestrictionGetFlags_entry(dword_t user_index,
                                                       lpdword_t out_flags) {
  if (!kernel_state()->IsUserSignedIn(user_index)) {
    return X_ERROR_NO_SUCH_USER;
  }

  // No restrictions?
  *out_flags = 0;
  return X_ERROR_SUCCESS;
}
DECLARE_XAM_EXPORT1(XamUserContentRestrictionGetFlags, kUserProfiles, kStub);

dword_result_t XamUserContentRestrictionGetRating_entry(dword_t user_index,
                                                        dword_t unk1,
                                                        lpdword_t out_unk2,
                                                        lpdword_t out_unk3) {
  if (!kernel_state()->IsUserSignedIn(user_index)) {
    return X_ERROR_NO_SUCH_USER;
  }

  // Some games have special case paths for 3F that differ from the failure
  // path, so my guess is that's 'don't care'.
  *out_unk2 = 0x3F;
  *out_unk3 = 0;
  return X_ERROR_SUCCESS;
}
DECLARE_XAM_EXPORT1(XamUserContentRestrictionGetRating, kUserProfiles, kStub);

dword_result_t XamUserContentRestrictionCheckAccess_entry(
    dword_t user_index, dword_t unk1, dword_t unk2, dword_t unk3, dword_t unk4,
    lpdword_t out_unk5, dword_t overlapped_ptr) {
  *out_unk5 = 1;

  if (overlapped_ptr) {
    // TODO(benvanik): does this need the access arg on it?
    kernel_state()->CompleteOverlappedImmediate(overlapped_ptr,
                                                X_ERROR_SUCCESS);
  }

  return X_ERROR_SUCCESS;
}
DECLARE_XAM_EXPORT1(XamUserContentRestrictionCheckAccess, kUserProfiles, kStub);

dword_result_t XamUserIsOnlineEnabled_entry(dword_t user_index) { return 1; }
DECLARE_XAM_EXPORT1(XamUserIsOnlineEnabled, kUserProfiles, kStub);

dword_result_t XamUserGetMembershipTier_entry(dword_t user_index) {
  if (user_index >= 4) {
    return X_ERROR_INVALID_PARAMETER;
  }

  if (kernel_state()->IsUserSignedIn(user_index)) {
    return X_ERROR_NO_SUCH_USER;
  }
  return 6 /* 6 appears to be Gold */;
}
DECLARE_XAM_EXPORT1(XamUserGetMembershipTier, kUserProfiles, kStub);

dword_result_t XamUserAreUsersFriends_entry(dword_t user_index, dword_t unk1,
                                            dword_t unk2, lpdword_t out_value,
                                            dword_t overlapped_ptr) {
  uint32_t are_friends = 0;
  X_RESULT result;

  if (user_index >= 4) {
    result = X_ERROR_INVALID_PARAMETER;
  } else {
    if (kernel_state()->IsUserSignedIn(user_index)) {
      const auto& user_profile = kernel_state()->user_profile(user_index);
      if (user_profile->signin_state() == 0) {
        result = X_ERROR_NOT_LOGGED_ON;
      } else {
        // No friends!
        are_friends = 0;
        result = X_ERROR_SUCCESS;
      }
    } else {
      // Only support user 0.
      result =
          X_ERROR_NO_SUCH_USER;  // if user is local -> X_ERROR_NOT_LOGGED_ON
    }
  }

  if (out_value) {
    assert_true(!overlapped_ptr);
    *out_value = result == X_ERROR_SUCCESS ? are_friends : 0;
    return result;
  } else if (overlapped_ptr) {
    assert_true(!out_value);
    kernel_state()->CompleteOverlappedImmediateEx(
        overlapped_ptr,
        result == X_ERROR_SUCCESS ? X_ERROR_SUCCESS : X_ERROR_FUNCTION_FAILED,
        X_HRESULT_FROM_WIN32(result),
        result == X_ERROR_SUCCESS ? are_friends : 0);
    return X_ERROR_IO_PENDING;
  } else {
    assert_always();
    return X_ERROR_INVALID_PARAMETER;
  }
}
DECLARE_XAM_EXPORT1(XamUserAreUsersFriends, kUserProfiles, kStub);

dword_result_t XamShowSigninUI_entry(dword_t unk, dword_t unk_mask) {
  kernel_state()->BroadcastNotification(0x00000009, 1);
  kernel_state()->UpdateUsedUserProfiles();
  // Mask values vary. Probably matching user types? Local/remote?
  // Games seem to sit and loop until we trigger this notification:

  for (uint32_t i = 0; i < 4; i++) {
    if (kernel_state()->IsUserSignedIn(i)) {
      // XN_SYS_SIGNINCHANGED
      kernel_state()->BroadcastNotification(0xA, i);
    }
  }

  // XN_SYS_UI (off)
  kernel_state()->BroadcastNotification(0x00000009, 0);
  return X_ERROR_SUCCESS;
}
DECLARE_XAM_EXPORT1(XamShowSigninUI, kUserProfiles, kStub);

// TODO(gibbed): probably a FILETIME/LARGE_INTEGER, unknown currently
struct X_ACHIEVEMENT_UNLOCK_TIME {
  xe::be<uint32_t> unk_0;
  xe::be<uint32_t> unk_4;
};

struct X_ACHIEVEMENT_DETAILS {
  xe::be<uint32_t> id;
  xe::be<uint32_t> label_ptr;
  xe::be<uint32_t> description_ptr;
  xe::be<uint32_t> unachieved_ptr;
  xe::be<uint32_t> image_id;
  xe::be<uint32_t> gamerscore;
  X_ACHIEVEMENT_UNLOCK_TIME unlock_time;
  xe::be<uint32_t> flags;

  static const size_t kStringBufferSize = 464;
};
static_assert_size(X_ACHIEVEMENT_DETAILS, 36);

class XStaticAchievementEnumerator : public XEnumerator {
 public:
  struct AchievementDetails {
    uint32_t id;
    std::u16string label;
    std::u16string description;
    std::u16string unachieved;
    uint32_t image_id;
    uint32_t gamerscore;
    struct {
      uint32_t unk_0;
      uint32_t unk_4;
    } unlock_time;
    uint32_t flags;
  };

  XStaticAchievementEnumerator(KernelState* kernel_state,
                               size_t items_per_enumerate, uint32_t flags)
      : XEnumerator(
            kernel_state, items_per_enumerate,
            sizeof(X_ACHIEVEMENT_DETAILS) +
                (!!(flags & 7) ? X_ACHIEVEMENT_DETAILS::kStringBufferSize : 0)),
        flags_(flags) {}

  void AppendItem(AchievementDetails item) {
    items_.push_back(std::move(item));
  }

  uint32_t WriteItems(uint32_t buffer_ptr, uint8_t* buffer_data,
                      uint32_t* written_count) override {
    size_t count =
        std::min(items_.size() - current_item_, items_per_enumerate());
    if (!count) {
      return X_ERROR_NO_MORE_FILES;
    }

    size_t size = count * item_size();

    auto details = reinterpret_cast<X_ACHIEVEMENT_DETAILS*>(buffer_data);
    size_t string_offset =
        items_per_enumerate() * sizeof(X_ACHIEVEMENT_DETAILS);
    auto string_buffer =
        StringBuffer{buffer_ptr + static_cast<uint32_t>(string_offset),
                     &buffer_data[string_offset],
                     count * X_ACHIEVEMENT_DETAILS::kStringBufferSize};
    for (size_t i = 0, o = current_item_; i < count; ++i, ++current_item_) {
      const auto& item = items_[current_item_];
      details[i].id = item.id;
      details[i].label_ptr =
          !!(flags_ & 1) ? AppendString(string_buffer, item.label) : 0;
      details[i].description_ptr =
          !!(flags_ & 2) ? AppendString(string_buffer, item.description) : 0;
      details[i].unachieved_ptr =
          !!(flags_ & 4) ? AppendString(string_buffer, item.unachieved) : 0;
      details[i].image_id = item.image_id;
      details[i].gamerscore = item.gamerscore;
      details[i].unlock_time.unk_0 = item.unlock_time.unk_0;
      details[i].unlock_time.unk_4 = item.unlock_time.unk_4;
      details[i].flags = item.flags;
    }

    if (written_count) {
      *written_count = static_cast<uint32_t>(count);
    }

    return X_ERROR_SUCCESS;
  }

 private:
  struct StringBuffer {
    uint32_t ptr;
    uint8_t* data;
    size_t remaining_bytes;
  };

  uint32_t AppendString(StringBuffer& sb, const std::u16string_view string) {
    size_t count = string.length() + 1;
    size_t size = count * sizeof(char16_t);
    if (size > sb.remaining_bytes) {
      assert_always();
      return 0;
    }
    auto ptr = sb.ptr;
    string_util::copy_and_swap_truncating(reinterpret_cast<char16_t*>(sb.data),
                                          string, count);
    sb.ptr += static_cast<uint32_t>(size);
    sb.data += size;
    sb.remaining_bytes -= size;
    return ptr;
  }

 private:
  uint32_t flags_;
  std::vector<AchievementDetails> items_;
  size_t current_item_ = 0;
};

dword_result_t XamUserCreateAchievementEnumerator_entry(
    dword_t title_id, dword_t user_index, dword_t xuid, dword_t flags,
    dword_t offset, dword_t count, lpdword_t buffer_size_ptr,
    lpdword_t handle_ptr) {
  if (!count || !buffer_size_ptr || !handle_ptr) {
    return X_ERROR_INVALID_PARAMETER;
  }

  if (user_index >= 4) {
    return X_ERROR_INVALID_PARAMETER;
  }

  size_t entry_size = sizeof(X_ACHIEVEMENT_DETAILS);
  if (flags & 7) {
    entry_size += X_ACHIEVEMENT_DETAILS::kStringBufferSize;
  }

  if (buffer_size_ptr) {
    *buffer_size_ptr = static_cast<uint32_t>(entry_size) * count;
  }

  auto e = object_ref<XStaticAchievementEnumerator>(
      new XStaticAchievementEnumerator(kernel_state(), count, flags));
  auto result = e->Initialize(user_index, 0xFB, 0xB000A, 0xB000B, 0);
  if (XFAILED(result)) {
    return result;
  }

<<<<<<< HEAD
  const kernel::util::XdbfGameData db = kernel_state()->title_xdbf();

  if (db.is_valid()) {
    XLanguage language = db.GetExistingLanguage(static_cast<XLanguage>(cvars::user_language));
    std::vector<kernel::util::XdbfAchievementTableEntry> achievement_list =
        db.GetAchievements();

    for (const auto& entry : achievement_list) {
=======
  const util::XdbfGameData db = kernel_state()->title_xdbf();

  if (db.is_valid()) {
    const XLanguage language =
        db.GetExistingLanguage(static_cast<XLanguage>(cvars::user_language));
    const std::vector<util::XdbfAchievementTableEntry> achievement_list =
        db.GetAchievements();

    for (const util::XdbfAchievementTableEntry& entry : achievement_list) {
>>>>>>> e55cb737
      auto item = XStaticAchievementEnumerator::AchievementDetails{
          entry.id,
          xe::to_utf16(db.GetStringTableEntry(language, entry.label_id)),
          xe::to_utf16(db.GetStringTableEntry(language, entry.description_id)),
          xe::to_utf16(db.GetStringTableEntry(language, entry.unachieved_id)),
          entry.image_id,
          entry.gamerscore,
          {0, 0},
          entry.flags};

      e->AppendItem(item);
    }
  }

  *handle_ptr = e->handle();
  return X_ERROR_SUCCESS;
}
DECLARE_XAM_EXPORT1(XamUserCreateAchievementEnumerator, kUserProfiles,
                    kSketchy);

dword_result_t XamParseGamerTileKey_entry(lpdword_t key_ptr, lpdword_t out1_ptr,
                                          lpdword_t out2_ptr,
                                          lpdword_t out3_ptr) {
  *out1_ptr = 0xC0DE0001;
  *out2_ptr = 0xC0DE0002;
  *out3_ptr = 0xC0DE0003;
  return X_ERROR_SUCCESS;
}
DECLARE_XAM_EXPORT1(XamParseGamerTileKey, kUserProfiles, kStub);

dword_result_t XamReadTileToTexture_entry(dword_t unknown, dword_t title_id,
                                          qword_t tile_id, dword_t user_index,
                                          lpvoid_t buffer_ptr, dword_t stride,
                                          dword_t height,
                                          dword_t overlapped_ptr) {
  // TODO(gibbed): unknown=0,2,3,9
  if (!tile_id) {
    return X_ERROR_INVALID_PARAMETER;
  }

  size_t size = size_t(stride) * size_t(height);
  std::memset(buffer_ptr, 0xFF, size);

  if (overlapped_ptr) {
    kernel_state()->CompleteOverlappedImmediate(overlapped_ptr,
                                                X_ERROR_SUCCESS);
    return X_ERROR_IO_PENDING;
  }
  return X_ERROR_SUCCESS;
}
DECLARE_XAM_EXPORT1(XamReadTileToTexture, kUserProfiles, kStub);

dword_result_t XamWriteGamerTile_entry(dword_t arg1, dword_t arg2, dword_t arg3,
                                       dword_t arg4, dword_t arg5,
                                       dword_t overlapped_ptr) {
  if (overlapped_ptr) {
    kernel_state()->CompleteOverlappedImmediate(overlapped_ptr,
                                                X_ERROR_SUCCESS);
    return X_ERROR_IO_PENDING;
  }
  return X_ERROR_SUCCESS;
}
DECLARE_XAM_EXPORT1(XamWriteGamerTile, kUserProfiles, kStub);

dword_result_t XamSessionCreateHandle_entry(lpdword_t handle_ptr) {
  *handle_ptr = 0xCAFEDEAD;
  return X_ERROR_SUCCESS;
}
DECLARE_XAM_EXPORT1(XamSessionCreateHandle, kUserProfiles, kStub);

dword_result_t XamSessionRefObjByHandle_entry(dword_t handle,
                                              lpdword_t obj_ptr) {
  assert_true(handle == 0xCAFEDEAD);
  // TODO(PermaNull): Implement this properly,
  // For the time being returning 0xDEADF00D will prevent crashing.
  *obj_ptr = 0xDEADF00D;
  return X_ERROR_SUCCESS;
}
DECLARE_XAM_EXPORT1(XamSessionRefObjByHandle, kUserProfiles, kStub);

}  // namespace xam
}  // namespace kernel
}  // namespace xe

DECLARE_XAM_EMPTY_REGISTER_EXPORTS(User);<|MERGE_RESOLUTION|>--- conflicted
+++ resolved
@@ -719,16 +719,6 @@
     return result;
   }
 
-<<<<<<< HEAD
-  const kernel::util::XdbfGameData db = kernel_state()->title_xdbf();
-
-  if (db.is_valid()) {
-    XLanguage language = db.GetExistingLanguage(static_cast<XLanguage>(cvars::user_language));
-    std::vector<kernel::util::XdbfAchievementTableEntry> achievement_list =
-        db.GetAchievements();
-
-    for (const auto& entry : achievement_list) {
-=======
   const util::XdbfGameData db = kernel_state()->title_xdbf();
 
   if (db.is_valid()) {
@@ -738,7 +728,6 @@
         db.GetAchievements();
 
     for (const util::XdbfAchievementTableEntry& entry : achievement_list) {
->>>>>>> e55cb737
       auto item = XStaticAchievementEnumerator::AchievementDetails{
           entry.id,
           xe::to_utf16(db.GetStringTableEntry(language, entry.label_id)),

--- conflicted
+++ resolved
@@ -8,13 +8,6 @@
  */
 
 #include "xenia/gpu/draw_util.h"
-
-<<<<<<< HEAD
-#include <cstring>
-=======
-#include <algorithm>
-#include <cmath>
->>>>>>> 3d30b2ee
 
 #include "xenia/base/cvar.h"
 #include "xenia/base/logging.h"
@@ -98,15 +91,9 @@
     // ones that are rendered (except for shadow volumes).
     if (pa_su_sc_mode_cntl.poly_offset_front_enable &&
         !pa_su_sc_mode_cntl.cull_front) {
-<<<<<<< HEAD
-      scale = regs[XE_GPU_REG_PA_SU_POLY_OFFSET_FRONT_SCALE].f32;
-      offset = regs[XE_GPU_REG_PA_SU_POLY_OFFSET_FRONT_OFFSET].f32;
-
-      scale = roundToNearestOrderOfMagnitude(scale);
-=======
       scale = regs.Get<float>(XE_GPU_REG_PA_SU_POLY_OFFSET_FRONT_SCALE);
       offset = regs.Get<float>(XE_GPU_REG_PA_SU_POLY_OFFSET_FRONT_OFFSET);
->>>>>>> 3d30b2ee
+      scale = roundToNearestOrderOfMagnitude(scale);
     }
     if (pa_su_sc_mode_cntl.poly_offset_back_enable &&
         !pa_su_sc_mode_cntl.cull_back && !scale && !offset) {
@@ -316,8 +303,6 @@
 
   // Obtain the original viewport values in a normalized way.
   float scale_xy[] = {
-<<<<<<< HEAD
-
       pa_cl_vte_cntl.vport_x_scale_ena ? args->PA_CL_VPORT_XSCALE : 1.0f,
       pa_cl_vte_cntl.vport_y_scale_ena ? args->PA_CL_VPORT_YSCALE : 1.0f,
   };
@@ -330,29 +315,6 @@
   };
   float offset_z =
       pa_cl_vte_cntl.vport_z_offset_ena ? args->PA_CL_VPORT_ZOFFSET : 0.0f;
-=======
-      pa_cl_vte_cntl.vport_x_scale_ena
-          ? regs.Get<float>(XE_GPU_REG_PA_CL_VPORT_XSCALE)
-          : 1.0f,
-      pa_cl_vte_cntl.vport_y_scale_ena
-          ? regs.Get<float>(XE_GPU_REG_PA_CL_VPORT_YSCALE)
-          : 1.0f,
-  };
-  float scale_z = pa_cl_vte_cntl.vport_z_scale_ena
-                      ? regs.Get<float>(XE_GPU_REG_PA_CL_VPORT_ZSCALE)
-                      : 1.0f;
-  float offset_base_xy[] = {
-      pa_cl_vte_cntl.vport_x_offset_ena
-          ? regs.Get<float>(XE_GPU_REG_PA_CL_VPORT_XOFFSET)
-          : 0.0f,
-      pa_cl_vte_cntl.vport_y_offset_ena
-          ? regs.Get<float>(XE_GPU_REG_PA_CL_VPORT_YOFFSET)
-          : 0.0f,
-  };
-  float offset_z = pa_cl_vte_cntl.vport_z_offset_ena
-                       ? regs.Get<float>(XE_GPU_REG_PA_CL_VPORT_ZOFFSET)
-                       : 0.0f;
->>>>>>> 3d30b2ee
   // Calculate all the integer.0 or integer.5 offsetting exactly at full
   // precision, separately so it can be used in other integer calculations
   // without double rounding if needed.
@@ -1318,17 +1280,11 @@
     info_out.copy_dest_info.copy_dest_swap = false;
   }
 
-<<<<<<< HEAD
-  info_out.rb_depth_clear = regs[XE_GPU_REG_RB_DEPTH_CLEAR].u32;
-  info_out.rb_color_clear = regs[XE_GPU_REG_RB_COLOR_CLEAR].u32;
-  info_out.rb_color_clear_lo = regs[XE_GPU_REG_RB_COLOR_CLEAR_LO].u32;
-#if 0
-=======
   info_out.rb_depth_clear = regs[XE_GPU_REG_RB_DEPTH_CLEAR];
   info_out.rb_color_clear = regs[XE_GPU_REG_RB_COLOR_CLEAR];
   info_out.rb_color_clear_lo = regs[XE_GPU_REG_RB_COLOR_CLEAR_LO];
 
->>>>>>> 3d30b2ee
+#if 0
   XELOGD(
       "Resolve: {},{} <= x,y < {},{}, {} -> {} at 0x{:08X} (potentially "
       "modified memory range 0x{:08X} to 0x{:08X})",

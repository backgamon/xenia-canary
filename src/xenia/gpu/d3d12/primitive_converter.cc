/**
 ******************************************************************************
 * Xenia : Xbox 360 Emulator Research Project                                 *
 ******************************************************************************
 * Copyright 2018 Ben Vanik. All rights reserved.                             *
 * Released under the BSD license - see LICENSE in the root for more details. *
 ******************************************************************************
 */

#include "xenia/gpu/d3d12/primitive_converter.h"

#include <algorithm>

#include "xenia/base/assert.h"
#include "xenia/base/cvar.h"
#include "xenia/base/logging.h"
#include "xenia/base/math.h"
#include "xenia/base/memory.h"
#include "xenia/base/platform.h"
#include "xenia/base/profiling.h"
#include "xenia/gpu/d3d12/d3d12_command_processor.h"
#include "xenia/ui/d3d12/d3d12_util.h"

DEFINE_bool(d3d12_convert_quads_to_triangles, false,
            "Convert quad lists to triangle lists on the CPU instead of using "
            "a geometry shader. Not recommended for playing, for debugging "
            "primarily (because PIX fails to display vertices when a geometry "
            "shader is used), and this way quads can't be discarded correctly "
            "when the game uses vertex kill functionality.",
            "D3D12");

namespace xe {
namespace gpu {
namespace d3d12 {

PrimitiveConverter::PrimitiveConverter(D3D12CommandProcessor& command_processor,
                                       const RegisterFile& register_file,
                                       Memory& memory,
                                       TraceWriter& trace_writer)
    : command_processor_(command_processor),
      register_file_(register_file),
      memory_(memory),
      trace_writer_(trace_writer) {
  system_page_size_ = uint32_t(memory::page_size());
}

PrimitiveConverter::~PrimitiveConverter() { Shutdown(); }

bool PrimitiveConverter::Initialize() {
  auto& provider = command_processor_.GetD3D12Context().GetD3D12Provider();
  auto device = provider.GetDevice();
  D3D12_HEAP_FLAGS heap_flag_create_not_zeroed =
      provider.GetHeapFlagCreateNotZeroed();

<<<<<<< HEAD
  // There can be at most 65535 indices in a Xenos draw call, but they can be up
  // to 4 bytes large, and conversion can add more indices (almost triple the
  // count for triangle strips, for instance).
  buffer_pool_ =
      std::make_unique<ui::d3d12::UploadBufferPool>(provider, 4 * 1024 * 1024);
=======
  // There can be at most 65535 indices in a Xenos draw call (16 bit index
  // count), but they can be up to 4 bytes large, and conversion can add more
  // indices (almost triple the count for triangle strips or fans, for
  // instance).
  buffer_pool_ = std::make_unique<ui::d3d12::UploadBufferPool>(
      provider, std::max(uint32_t(65535 * 3 * sizeof(uint32_t)),
                         ui::d3d12::UploadBufferPool::kDefaultPageSize));
>>>>>>> 2cebd3ca

  // Create the static index buffer for non-indexed drawing.
  D3D12_RESOURCE_DESC static_ib_desc;
  ui::d3d12::util::FillBufferResourceDesc(
      static_ib_desc, kStaticIBTotalCount * sizeof(uint16_t),
      D3D12_RESOURCE_FLAG_NONE);
  if (FAILED(device->CreateCommittedResource(
          &ui::d3d12::util::kHeapPropertiesUpload, heap_flag_create_not_zeroed,
          &static_ib_desc, D3D12_RESOURCE_STATE_GENERIC_READ, nullptr,
          IID_PPV_ARGS(&static_ib_upload_)))) {
    XELOGE(
        "Failed to create the upload buffer for the primitive conversion "
        "static index buffer");
    Shutdown();
    return false;
  }
  D3D12_RANGE static_ib_read_range;
  static_ib_read_range.Begin = 0;
  static_ib_read_range.End = 0;
  void* static_ib_mapping;
  if (FAILED(static_ib_upload_->Map(0, &static_ib_read_range,
                                    &static_ib_mapping))) {
    XELOGE(
        "Failed to map the upload buffer for the primitive conversion "
        "static index buffer");
    Shutdown();
    return false;
  }
  uint16_t* static_ib_data = reinterpret_cast<uint16_t*>(static_ib_mapping);
  // Triangle fans as triangle lists.
  // https://docs.microsoft.com/en-us/windows/desktop/direct3d9/triangle-fans
  // Ordered as (v1, v2, v0), (v2, v3, v0).
  uint16_t* static_ib_data_pointer =
      &static_ib_data[kStaticIBTriangleFanOffset];
  for (uint32_t i = 2; i < kMaxNonIndexedVertices; ++i) {
    *(static_ib_data_pointer++) = i - 1;
    *(static_ib_data_pointer++) = i;
    *(static_ib_data_pointer++) = 0;
  }
  static_ib_data_pointer = &static_ib_data[kStaticIBQuadOffset];
  for (uint32_t i = 0; i < (kMaxNonIndexedVertices >> 2); ++i) {
    uint32_t quad_index = i << 2;
    *(static_ib_data_pointer++) = quad_index;
    *(static_ib_data_pointer++) = quad_index + 1;
    *(static_ib_data_pointer++) = quad_index + 2;
    *(static_ib_data_pointer++) = quad_index;
    *(static_ib_data_pointer++) = quad_index + 2;
    *(static_ib_data_pointer++) = quad_index + 3;
  }
  static_ib_upload_->Unmap(0, nullptr);
  // Not uploaded yet.
  static_ib_upload_submission_ = UINT64_MAX;
  if (FAILED(device->CreateCommittedResource(
          &ui::d3d12::util::kHeapPropertiesDefault, heap_flag_create_not_zeroed,
          &static_ib_desc, D3D12_RESOURCE_STATE_COPY_DEST, nullptr,
          IID_PPV_ARGS(&static_ib_)))) {
    XELOGE("Failed to create the primitive conversion static index buffer");
    Shutdown();
    return false;
  }
  static_ib_gpu_address_ = static_ib_->GetGPUVirtualAddress();

  memory_regions_invalidated_.store(0ull, std::memory_order_relaxed);
  memory_invalidation_callback_handle_ =
      memory_.RegisterPhysicalMemoryInvalidationCallback(
          MemoryInvalidationCallbackThunk, this);

  return true;
}

void PrimitiveConverter::Shutdown() {
  if (memory_invalidation_callback_handle_ != nullptr) {
    memory_.UnregisterPhysicalMemoryInvalidationCallback(
        memory_invalidation_callback_handle_);
    memory_invalidation_callback_handle_ = nullptr;
  }
  ui::d3d12::util::ReleaseAndNull(static_ib_);
  ui::d3d12::util::ReleaseAndNull(static_ib_upload_);
  buffer_pool_.reset();
}

void PrimitiveConverter::ClearCache() { buffer_pool_->ClearCache(); }

void PrimitiveConverter::CompletedSubmissionUpdated() {
  if (static_ib_upload_ && command_processor_.GetCompletedSubmission() >=
                               static_ib_upload_submission_) {
    // Completely uploaded - release the upload buffer.
    static_ib_upload_->Release();
    static_ib_upload_ = nullptr;
  }
}

void PrimitiveConverter::BeginSubmission() {
  // Got a command list now - upload and transition the static index buffer if
  // needed.
  if (static_ib_upload_ && static_ib_upload_submission_ == UINT64_MAX) {
    command_processor_.GetDeferredCommandList().D3DCopyResource(
        static_ib_, static_ib_upload_);
    command_processor_.PushTransitionBarrier(static_ib_,
                                             D3D12_RESOURCE_STATE_COPY_DEST,
                                             D3D12_RESOURCE_STATE_INDEX_BUFFER);
    static_ib_upload_submission_ = command_processor_.GetCurrentSubmission();
  }
}

void PrimitiveConverter::BeginFrame() {
  buffer_pool_->Reclaim(command_processor_.GetCompletedFrame());
  converted_indices_cache_.clear();
  memory_regions_used_ = 0;
}

xenos::PrimitiveType PrimitiveConverter::GetReplacementPrimitiveType(
    xenos::PrimitiveType type) {
  switch (type) {
    case xenos::PrimitiveType::kTriangleFan:
      return xenos::PrimitiveType::kTriangleList;
    case xenos::PrimitiveType::kLineLoop:
      return xenos::PrimitiveType::kLineStrip;
    case xenos::PrimitiveType::kQuadList:
      if (cvars::d3d12_convert_quads_to_triangles) {
        return xenos::PrimitiveType::kTriangleList;
      }
      break;
    default:
      break;
  }
  return type;
}

PrimitiveConverter::ConversionResult PrimitiveConverter::ConvertPrimitives(
    xenos::PrimitiveType source_type, uint32_t address, uint32_t index_count,
    xenos::IndexFormat index_format, xenos::Endian index_endianness,
    D3D12_GPU_VIRTUAL_ADDRESS& gpu_address_out, uint32_t& index_count_out) {
  bool index_32bit = index_format == xenos::IndexFormat::kInt32;
  const auto& regs = register_file_;
  bool reset = regs.Get<reg::PA_SU_SC_MODE_CNTL>().multi_prim_ib_ena;
  // Swap the reset index because we will be comparing unswapped values to it.
  uint32_t reset_index = xenos::GpuSwap(
      regs[XE_GPU_REG_VGT_MULTI_PRIM_IB_RESET_INDX].u32, index_endianness);
  // If the specified reset index is the same as the one used by Direct3D 12
  // (0xFFFF or 0xFFFFFFFF - in the pipeline cache, we use the former for
  // 16-bit and the latter for 32-bit indices), we can use the buffer directly.
  uint32_t reset_index_host = index_32bit ? 0xFFFFFFFFu : 0xFFFFu;

  // Degenerate line loops are just lines.
  if (source_type == xenos::PrimitiveType::kLineLoop && index_count <= 2) {
    source_type = xenos::PrimitiveType::kLineStrip;
  }

  // Check if need to convert at all.
  if (source_type == xenos::PrimitiveType::kTriangleStrip ||
      source_type == xenos::PrimitiveType::kLineStrip) {
    if (!reset || reset_index == reset_index_host) {
      return ConversionResult::kConversionNotNeeded;
    }
  } else if (source_type == xenos::PrimitiveType::kQuadList) {
    if (!cvars::d3d12_convert_quads_to_triangles) {
      return ConversionResult::kConversionNotNeeded;
    }
  } else if (source_type != xenos::PrimitiveType::kTriangleFan &&
             source_type != xenos::PrimitiveType::kLineLoop) {
    return ConversionResult::kConversionNotNeeded;
  }

#if FINE_GRAINED_DRAW_SCOPES
  SCOPE_profile_cpu_f("gpu");
#endif  // FINE_GRAINED_DRAW_SCOPES

  // Exit early for clearly empty draws, without even reading the memory.
  uint32_t index_count_min;
  if (source_type == xenos::PrimitiveType::kLineStrip ||
      source_type == xenos::PrimitiveType::kLineLoop) {
    index_count_min = 2;
  } else if (source_type == xenos::PrimitiveType::kQuadList) {
    index_count_min = 4;
  } else {
    index_count_min = 3;
  }
  if (index_count < index_count_min) {
    return ConversionResult::kPrimitiveEmpty;
  }

  // Invalidate the cache if data behind any entry was modified.
  if (memory_regions_invalidated_.exchange(0ull, std::memory_order_acquire) &
      memory_regions_used_) {
    converted_indices_cache_.clear();
    memory_regions_used_ = 0;
  }

  address &= index_32bit ? 0x1FFFFFFC : 0x1FFFFFFE;
  uint32_t index_size = index_32bit ? sizeof(uint32_t) : sizeof(uint16_t);
  uint32_t index_buffer_size = index_size * index_count;
  uint32_t address_last = address + index_size * (index_count - 1);

  // Create the cache entry, currently only for the key.
  ConvertedIndices converted_indices;
  converted_indices.key.address = address;
  converted_indices.key.source_type = source_type;
  converted_indices.key.format = index_format;
  converted_indices.key.count = index_count;
  converted_indices.key.reset = reset ? 1 : 0;
  converted_indices.reset_index = reset_index;

  // Try to find the previously converted index buffer.
  auto found_range =
      converted_indices_cache_.equal_range(converted_indices.key.value);
  for (auto iter = found_range.first; iter != found_range.second; ++iter) {
    const ConvertedIndices& found_converted = iter->second;
    if (reset && found_converted.reset_index != reset_index) {
      continue;
    }
    if (found_converted.converted_index_count == 0) {
      return ConversionResult::kPrimitiveEmpty;
    }
    if (!found_converted.gpu_address) {
      return ConversionResult::kConversionNotNeeded;
    }
    gpu_address_out = found_converted.gpu_address;
    index_count_out = found_converted.converted_index_count;
    return ConversionResult::kConverted;
  }

  // Get the memory usage mask for cache invalidation.
  // 1 bit = (512 / 64) MB = 8 MB.
  uint64_t memory_regions_used_bits = ~((1ull << (address >> 23)) - 1);
  if (address_last < (63 << 23)) {
    memory_regions_used_bits = (1ull << ((address_last >> 23) + 1)) - 1;
  }

  union {
    const void* source;
    const uint8_t* source_8;
    const uint16_t* source_16;
    const uint32_t* source_32;
    uintptr_t source_uintptr;
  };
  source = memory_.TranslatePhysical(address);

  // Calculate the new index count, and also check if there's nothing to convert
  // in the buffer (for instance, if not using actually primitive reset).
  uint32_t converted_index_count = 0;
  bool conversion_needed = false;
  bool simd = false;
  // Optimization specific to primitive types - if reset index not found in the
  // source index buffer, can set this to false and use a faster way of copying.
  bool reset_actually_used = reset;
  if (source_type == xenos::PrimitiveType::kTriangleFan) {
    // Triangle fans are not supported by Direct3D 12 at all.
    conversion_needed = true;
    trace_writer_.WriteMemoryRead(address, index_buffer_size);
    if (reset) {
      uint32_t current_fan_index_count = 0;
      for (uint32_t i = 0; i < index_count; ++i) {
        uint32_t index = index_format == xenos::IndexFormat::kInt32
                             ? source_32[i]
                             : source_16[i];
        if (index == reset_index) {
          current_fan_index_count = 0;
          continue;
        }
        if (++current_fan_index_count >= 3) {
          converted_index_count += 3;
        }
      }
    } else {
      converted_index_count = 3 * (index_count - 2);
    }
  } else if (source_type == xenos::PrimitiveType::kTriangleStrip ||
             source_type == xenos::PrimitiveType::kLineStrip) {
    converted_index_count = index_count;
    // Check if the restart index is used at all in this buffer because reading
    // vertices from a default heap is faster than from an upload heap.
    conversion_needed = false;
    trace_writer_.WriteMemoryRead(address, index_buffer_size);
#if XE_ARCH_AMD64
    // Will use SIMD to copy 16-byte blocks using _mm_or_si128.
    simd = true;
    union {
      const void* check_source;
      const uint32_t* check_source_16;
      const uint32_t* check_source_32;
      const __m128i* check_source_128;
      uintptr_t check_source_uintptr;
    };
    check_source = source;
    uint32_t check_indices_remaining = index_count;
    alignas(16) uint64_t check_result[2];
    if (index_format == xenos::IndexFormat::kInt32) {
      while (check_indices_remaining != 0 && (check_source_uintptr & 15)) {
        --check_indices_remaining;
        if (*(check_source_32++) == reset_index) {
          conversion_needed = true;
          check_indices_remaining = 0;
        }
      }
      __m128i check_reset_index_vector = _mm_set1_epi32(reset_index);
      while (check_indices_remaining >= 4) {
        check_indices_remaining -= 4;
        _mm_store_si128(reinterpret_cast<__m128i*>(&check_result),
                        _mm_cmpeq_epi32(_mm_load_si128(check_source_128++),
                                        check_reset_index_vector));
        if (check_result[0] || check_result[1]) {
          conversion_needed = true;
          check_indices_remaining = 0;
        }
      }
      while (check_indices_remaining != 0) {
        --check_indices_remaining;
        if (*(check_source_32++) == reset_index) {
          conversion_needed = true;
          check_indices_remaining = 0;
        }
      }
    } else {
      while (check_indices_remaining != 0 && (check_source_uintptr & 15)) {
        --check_indices_remaining;
        if (*(check_source_16++) == reset_index) {
          conversion_needed = true;
          check_indices_remaining = 0;
        }
      }
      __m128i check_reset_index_vector = _mm_set1_epi16(reset_index);
      while (check_indices_remaining >= 8) {
        check_indices_remaining -= 8;
        _mm_store_si128(reinterpret_cast<__m128i*>(&check_result),
                        _mm_cmpeq_epi16(_mm_load_si128(check_source_128++),
                                        check_reset_index_vector));
        if (check_result[0] || check_result[1]) {
          conversion_needed = true;
          check_indices_remaining = 0;
        }
      }
      while (check_indices_remaining != 0) {
        --check_indices_remaining;
        if (*(check_source_16++) == reset_index) {
          conversion_needed = true;
          check_indices_remaining = 0;
        }
      }
    }
#else
    if (index_format == xenos::IndexFormat::kInt32) {
      for (uint32_t i = 0; i < index_count; ++i) {
        if (source_32[i] == reset_index) {
          conversion_needed = true;
          break;
        }
      }
    } else {
      for (uint32_t i = 0; i < index_count; ++i) {
        if (source_16[i] == reset_index) {
          conversion_needed = true;
          break;
        }
      }
    }
#endif  // XE_ARCH_AMD64
  } else if (source_type == xenos::PrimitiveType::kLineLoop) {
    conversion_needed = true;
    trace_writer_.WriteMemoryRead(address, index_buffer_size);
    if (reset) {
      reset_actually_used = false;
      uint32_t current_strip_index_count = 0;
      for (uint32_t i = 0; i < index_count; ++i) {
        uint32_t index = index_format == xenos::IndexFormat::kInt32
                             ? source_32[i]
                             : source_16[i];
        if (index == reset_index) {
          reset_actually_used = true;
          // Loop strips with more than 2 vertices.
          if (current_strip_index_count > 2) {
            ++converted_index_count;
          }
          current_strip_index_count = 0;
          continue;
        }
        // Start a new strip if 2 vertices, add one vertex if more.
        if (++current_strip_index_count >= 2) {
          converted_index_count += current_strip_index_count == 2 ? 2 : 1;
        }
      }
    } else {
      converted_index_count = index_count + 1;
    }
  } else if (source_type == xenos::PrimitiveType::kQuadList) {
    conversion_needed = true;
    trace_writer_.WriteMemoryRead(address, index_buffer_size);
    converted_index_count = (index_count >> 2) * 6;
  }
  converted_indices.converted_index_count = converted_index_count;

  // If nothing to convert, store this result so the check won't be happening
  // again and again and exit.
  if (!conversion_needed || converted_index_count == 0) {
    converted_indices.gpu_address = 0;
    converted_indices_cache_.insert(
        std::make_pair(converted_indices.key.value, converted_indices));
    memory_regions_used_ |= memory_regions_used_bits;
    return converted_index_count == 0 ? ConversionResult::kPrimitiveEmpty
                                      : ConversionResult::kConversionNotNeeded;
  }

  // Convert.

  D3D12_GPU_VIRTUAL_ADDRESS gpu_address;
  void* target = AllocateIndices(index_format, converted_index_count,
                                 simd ? address & 15 : 0, gpu_address);
  if (target == nullptr) {
    return ConversionResult::kFailed;
  }

  if (source_type == xenos::PrimitiveType::kTriangleFan) {
    // https://docs.microsoft.com/en-us/windows/desktop/direct3d9/triangle-fans
    // Ordered as (v1, v2, v0), (v2, v3, v0).
    if (reset) {
      uint32_t current_fan_index_count = 0;
      uint32_t current_fan_first_index = 0;
      if (index_format == xenos::IndexFormat::kInt32) {
        uint32_t* target_32 = reinterpret_cast<uint32_t*>(target);
        for (uint32_t i = 0; i < index_count; ++i) {
          uint32_t index = source_32[i];
          if (index == reset_index) {
            current_fan_index_count = 0;
            continue;
          }
          if (current_fan_index_count == 0) {
            current_fan_first_index = index;
          }
          if (++current_fan_index_count >= 3) {
            *(target_32++) = source_32[i - 1];
            *(target_32++) = index;
            *(target_32++) = current_fan_first_index;
          }
        }
      } else {
        uint16_t* target_16 = reinterpret_cast<uint16_t*>(target);
        for (uint32_t i = 0; i < index_count; ++i) {
          uint16_t index = source_16[i];
          if (index == reset_index) {
            current_fan_index_count = 0;
            continue;
          }
          if (current_fan_index_count == 0) {
            current_fan_first_index = index;
          }
          if (++current_fan_index_count >= 3) {
            *(target_16++) = source_16[i - 1];
            *(target_16++) = index;
            *(target_16++) = uint16_t(current_fan_first_index);
          }
        }
      }
    } else {
      if (index_format == xenos::IndexFormat::kInt32) {
        uint32_t* target_32 = reinterpret_cast<uint32_t*>(target);
        for (uint32_t i = 2; i < index_count; ++i) {
          *(target_32++) = source_32[i - 1];
          *(target_32++) = source_32[i];
          *(target_32++) = source_32[0];
        }
      } else {
        uint16_t* target_16 = reinterpret_cast<uint16_t*>(target);
        for (uint32_t i = 2; i < index_count; ++i) {
          *(target_16++) = source_16[i - 1];
          *(target_16++) = source_16[i];
          *(target_16++) = source_16[0];
        }
      }
    }
  } else if (source_type == xenos::PrimitiveType::kTriangleStrip ||
             source_type == xenos::PrimitiveType::kLineStrip) {
#if XE_ARCH_AMD64
    // Replace the reset index with the maximum representable value - vector OR
    // gives 0 or 0xFFFF/0xFFFFFFFF, which is exactly what is needed.
    // Allocations in the target index buffer are aligned with 16-byte
    // granularity, and within 16-byte vectors, both the source and the target
    // start at the same offset.
    union {
      const __m128i* source_aligned_128;
      uintptr_t source_aligned_uintptr;
    };
    source_aligned_uintptr = source_uintptr & ~(uintptr_t(15));
    union {
      __m128i* target_aligned_128;
      uintptr_t target_aligned_uintptr;
    };
    target_aligned_uintptr =
        reinterpret_cast<uintptr_t>(target) & ~(uintptr_t(15));
    uint32_t vector_count = (address_last >> 4) - (address >> 4) + 1;
    if (index_format == xenos::IndexFormat::kInt32) {
      __m128i reset_index_vector = _mm_set1_epi32(reset_index);
      for (uint32_t i = 0; i < vector_count; ++i) {
        __m128i indices_vector = _mm_load_si128(source_aligned_128++);
        __m128i indices_are_reset_vector =
            _mm_cmpeq_epi32(indices_vector, reset_index_vector);
        _mm_store_si128(target_aligned_128++,
                        _mm_or_si128(indices_vector, indices_are_reset_vector));
      }
    } else {
      __m128i reset_index_vector = _mm_set1_epi16(reset_index);
      for (uint32_t i = 0; i < vector_count; ++i) {
        __m128i indices_vector = _mm_load_si128(source_aligned_128++);
        __m128i indices_are_reset_vector =
            _mm_cmpeq_epi16(indices_vector, reset_index_vector);
        _mm_store_si128(target_aligned_128++,
                        _mm_or_si128(indices_vector, indices_are_reset_vector));
      }
    }
#else
    if (index_format == xenos::IndexFormat::kInt32) {
      for (uint32_t i = 0; i < index_count; ++i) {
        uint32_t index = source_32[i];
        reinterpret_cast<uint32_t*>(target)[i] =
            index == reset_index ? 0xFFFFFFFFu : index;
      }
    } else {
      for (uint32_t i = 0; i < index_count; ++i) {
        uint16_t index = source_16[i];
        reinterpret_cast<uint16_t*>(target)[i] =
            index == reset_index ? 0xFFFFu : index;
      }
    }
#endif  // XE_ARCH_AMD64
  } else if (source_type == xenos::PrimitiveType::kLineLoop) {
    if (reset_actually_used) {
      uint32_t current_strip_index_count = 0;
      uint32_t current_strip_first_index = 0;
      if (index_format == xenos::IndexFormat::kInt32) {
        uint32_t* target_32 = reinterpret_cast<uint32_t*>(target);
        for (uint32_t i = 0; i < index_count; ++i) {
          uint32_t index = source_32[i];
          if (index == reset_index) {
            if (current_strip_index_count > 2) {
              *(target_32++) = current_strip_first_index;
            }
            current_strip_index_count = 0;
            continue;
          }
          if (current_strip_index_count == 0) {
            current_strip_first_index = index;
          }
          ++current_strip_index_count;
          if (current_strip_index_count >= 2) {
            if (current_strip_index_count == 2) {
              *(target_32++) = current_strip_first_index;
            }
            *(target_32++) = index;
          }
        }
      } else {
        uint16_t* target_16 = reinterpret_cast<uint16_t*>(target);
        for (uint32_t i = 0; i < index_count; ++i) {
          uint16_t index = source_16[i];
          if (index == reset_index) {
            if (current_strip_index_count > 2) {
              *(target_16++) = uint16_t(current_strip_first_index);
            }
            current_strip_index_count = 0;
            continue;
          }
          if (current_strip_index_count == 0) {
            current_strip_first_index = index;
          }
          ++current_strip_index_count;
          if (current_strip_index_count >= 2) {
            if (current_strip_index_count == 2) {
              *(target_16++) = uint16_t(current_strip_first_index);
            }
            *(target_16++) = index;
          }
        }
      }
    } else {
      std::memcpy(target, source, index_count * index_size);
      if (converted_index_count > index_count) {
        if (index_format == xenos::IndexFormat::kInt32) {
          reinterpret_cast<uint32_t*>(target)[index_count] = source_32[0];
        } else {
          reinterpret_cast<uint16_t*>(target)[index_count] = source_16[0];
        }
      }
    }
  } else if (source_type == xenos::PrimitiveType::kQuadList) {
    uint32_t quad_count = index_count >> 4;
    if (index_format == xenos::IndexFormat::kInt32) {
      uint32_t* target_32 = reinterpret_cast<uint32_t*>(target);
      for (uint32_t i = 0; i < quad_count; ++i) {
        uint32_t quad_index = i << 2;
        *(target_32++) = source_32[quad_index];
        *(target_32++) = source_32[quad_index + 1];
        *(target_32++) = source_32[quad_index + 2];
        *(target_32++) = source_32[quad_index];
        *(target_32++) = source_32[quad_index + 2];
        *(target_32++) = source_32[quad_index + 3];
      }
    } else {
      uint16_t* target_16 = reinterpret_cast<uint16_t*>(target);
      for (uint32_t i = 0; i < quad_count; ++i) {
        uint32_t quad_index = i << 2;
        *(target_16++) = source_16[quad_index];
        *(target_16++) = source_16[quad_index + 1];
        *(target_16++) = source_16[quad_index + 2];
        *(target_16++) = source_16[quad_index];
        *(target_16++) = source_16[quad_index + 2];
        *(target_16++) = source_16[quad_index + 3];
      }
    }
  }

  // Cache and return the indices.
  converted_indices.gpu_address = gpu_address;
  converted_indices_cache_.insert(
      std::make_pair(converted_indices.key.value, converted_indices));
  memory_regions_used_ |= memory_regions_used_bits;
  gpu_address_out = gpu_address;
  index_count_out = converted_index_count;
  return ConversionResult::kConverted;
}

void* PrimitiveConverter::AllocateIndices(
    xenos::IndexFormat format, uint32_t count, uint32_t simd_offset,
    D3D12_GPU_VIRTUAL_ADDRESS& gpu_address_out) {
  if (count == 0) {
    return nullptr;
  }
  uint32_t size =
      count * (format == xenos::IndexFormat::kInt32 ? sizeof(uint32_t)
                                                    : sizeof(uint16_t));
  // 16-align all index data because SIMD is used to replace the reset index
  // (without that, 4-alignment would be required anyway to mix 16-bit and
  // 32-bit indices in one buffer page).
  size = xe::align(size, uint32_t(16));
  // Add some space to align SIMD register components the same way in the source
  // and the buffer.
  simd_offset &= 15;
  if (simd_offset != 0) {
    size += 16;
  }
  D3D12_GPU_VIRTUAL_ADDRESS gpu_address;
  uint8_t* mapping =
      buffer_pool_->Request(command_processor_.GetCurrentFrame(), size, 16,
                            nullptr, nullptr, &gpu_address);
  if (mapping == nullptr) {
    XELOGE("Failed to allocate space for {} converted {}-bit vertex indices",
           count, format == xenos::IndexFormat::kInt32 ? 32 : 16);
    return nullptr;
  }
  gpu_address_out = gpu_address + simd_offset;
  return mapping + simd_offset;
}

std::pair<uint32_t, uint32_t> PrimitiveConverter::MemoryInvalidationCallback(
    uint32_t physical_address_start, uint32_t length, bool exact_range) {
  // 1 bit = (512 / 64) MB = 8 MB. Invalidate a region of this size.
  uint32_t bit_index_first = physical_address_start >> 23;
  uint32_t bit_index_last = (physical_address_start + length - 1) >> 23;
  uint64_t bits = ~((1ull << bit_index_first) - 1);
  if (bit_index_last < 63) {
    bits &= (1ull << (bit_index_last + 1)) - 1;
  }
  memory_regions_invalidated_ |= bits;
  return std::make_pair<uint32_t, uint32_t>(0, UINT32_MAX);
}

std::pair<uint32_t, uint32_t>
PrimitiveConverter::MemoryInvalidationCallbackThunk(
    void* context_ptr, uint32_t physical_address_start, uint32_t length,
    bool exact_range) {
  return reinterpret_cast<PrimitiveConverter*>(context_ptr)
      ->MemoryInvalidationCallback(physical_address_start, length, exact_range);
}

D3D12_GPU_VIRTUAL_ADDRESS PrimitiveConverter::GetStaticIndexBuffer(
    xenos::PrimitiveType source_type, uint32_t index_count,
    uint32_t& index_count_out) const {
  if (index_count > kMaxNonIndexedVertices) {
    assert_always();
    return D3D12_GPU_VIRTUAL_ADDRESS(0);
  }
  if (source_type == xenos::PrimitiveType::kTriangleFan) {
    index_count_out = (std::max(index_count, uint32_t(2)) - 2) * 3;
    return static_ib_gpu_address_ +
           kStaticIBTriangleFanOffset * sizeof(uint16_t);
  }
  if (source_type == xenos::PrimitiveType::kQuadList &&
      cvars::d3d12_convert_quads_to_triangles) {
    index_count_out = (index_count >> 2) * 6;
    return static_ib_gpu_address_ + kStaticIBQuadOffset * sizeof(uint16_t);
  }
  return D3D12_GPU_VIRTUAL_ADDRESS(0);
}

void PrimitiveConverter::InitializeTrace() {
  // WriteMemoryRead must not be skipped.
  converted_indices_cache_.clear();
  memory_regions_used_ = 0;
}

}  // namespace d3d12
}  // namespace gpu
}  // namespace xe<|MERGE_RESOLUTION|>--- conflicted
+++ resolved
@@ -52,13 +52,6 @@
   D3D12_HEAP_FLAGS heap_flag_create_not_zeroed =
       provider.GetHeapFlagCreateNotZeroed();
 
-<<<<<<< HEAD
-  // There can be at most 65535 indices in a Xenos draw call, but they can be up
-  // to 4 bytes large, and conversion can add more indices (almost triple the
-  // count for triangle strips, for instance).
-  buffer_pool_ =
-      std::make_unique<ui::d3d12::UploadBufferPool>(provider, 4 * 1024 * 1024);
-=======
   // There can be at most 65535 indices in a Xenos draw call (16 bit index
   // count), but they can be up to 4 bytes large, and conversion can add more
   // indices (almost triple the count for triangle strips or fans, for
@@ -66,7 +59,6 @@
   buffer_pool_ = std::make_unique<ui::d3d12::UploadBufferPool>(
       provider, std::max(uint32_t(65535 * 3 * sizeof(uint32_t)),
                          ui::d3d12::UploadBufferPool::kDefaultPageSize));
->>>>>>> 2cebd3ca
 
   // Create the static index buffer for non-indexed drawing.
   D3D12_RESOURCE_DESC static_ib_desc;

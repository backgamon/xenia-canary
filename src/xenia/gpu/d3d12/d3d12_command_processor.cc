--- conflicted
+++ resolved
@@ -17,7 +17,6 @@
 #include "xenia/base/cvar.h"
 #include "xenia/base/logging.h"
 #include "xenia/base/math.h"
-#include "xenia/base/memory.h"
 #include "xenia/base/profiling.h"
 #include "xenia/gpu/d3d12/d3d12_graphics_system.h"
 #include "xenia/gpu/d3d12/d3d12_shader.h"
@@ -1769,7 +1768,7 @@
   __m128i is_above_lower = _mm_cmpgt_epi16(to_rangecheck, lower_bounds);
   __m128i is_below_upper = _mm_cmplt_epi16(to_rangecheck, upper_bounds);
   __m128i is_within_range = _mm_and_si128(is_above_lower, is_below_upper);
-  register_file_->values[index].u32 = value;
+  register_file_->values[index] = value;
 
   uint32_t movmask = static_cast<uint32_t>(_mm_movemask_epi8(is_within_range));
 
@@ -2048,7 +2047,7 @@
   for (uint32_t index = start_index; index < end; ++index, ++base) {
     uint32_t value = xe::load_and_swap<uint32_t>(base);
 
-    register_file_->values[index].u32 = value;
+    register_file_->values[index] = value;
 
     unsigned expr = 0;
 
@@ -2769,7 +2768,6 @@
   // validity is tracked.
   const Shader::ConstantRegisterMap& constant_map_vertex =
       vertex_shader->constant_register_map();
-<<<<<<< HEAD
   {
     uint32_t vfetch_addresses[96];
     uint32_t vfetch_sizes[96];
@@ -2782,26 +2780,10 @@
       while (xe::bit_scan_forward(vfetch_bits_remaining, &j)) {
         vfetch_bits_remaining = xe::clear_lowest_bit(vfetch_bits_remaining);
         uint32_t vfetch_index = i * 32 + j;
-        const auto& vfetch_constant = regs.Get<xenos::xe_gpu_vertex_fetch_t>(
-            XE_GPU_REG_SHADER_CONSTANT_FETCH_00_0 + vfetch_index * 2);
+        xenos::xe_gpu_vertex_fetch_t vfetch_constant =
+            regs.GetVertexFetch(vfetch_index);
         switch (vfetch_constant.type) {
           case xenos::FetchConstantType::kVertex:
-=======
-  for (uint32_t i = 0; i < xe::countof(constant_map_vertex.vertex_fetch_bitmap);
-       ++i) {
-    uint32_t vfetch_bits_remaining = constant_map_vertex.vertex_fetch_bitmap[i];
-    uint32_t j;
-    while (xe::bit_scan_forward(vfetch_bits_remaining, &j)) {
-      vfetch_bits_remaining &= ~(uint32_t(1) << j);
-      uint32_t vfetch_index = i * 32 + j;
-      xenos::xe_gpu_vertex_fetch_t vfetch_constant =
-          regs.GetVertexFetch(vfetch_index);
-      switch (vfetch_constant.type) {
-        case xenos::FetchConstantType::kVertex:
-          break;
-        case xenos::FetchConstantType::kInvalidVertex:
-          if (cvars::gpu_allow_invalid_fetch_constants) {
->>>>>>> 3d30b2ee
             break;
           case xenos::FetchConstantType::kInvalidVertex:
             if (cvars::gpu_allow_invalid_fetch_constants) {
@@ -3771,20 +3753,14 @@
 
   // Tessellation factor range, plus 1.0 according to the images in
   // https://www.slideshare.net/blackdevilvikas/next-generation-graphics-programming-on-xbox-360
-  float tessellation_factor_min =
+  auto tessellation_factor_min =
       regs.Get<float>(XE_GPU_REG_VGT_HOS_MIN_TESS_LEVEL) + 1.0f;
-  float tessellation_factor_max =
-<<<<<<< HEAD
-      regs[XE_GPU_REG_VGT_HOS_MAX_TESS_LEVEL].f32 + 1.0f;
+  auto tessellation_factor_max =
+      regs.Get<float>(XE_GPU_REG_VGT_HOS_MAX_TESS_LEVEL) + 1.0f;
 
   update_dirty_floatmask(system_constants_.tessellation_factor_range_min,
                          tessellation_factor_min);
 
-=======
-      regs.Get<float>(XE_GPU_REG_VGT_HOS_MAX_TESS_LEVEL) + 1.0f;
-  dirty |= system_constants_.tessellation_factor_range_min !=
-           tessellation_factor_min;
->>>>>>> 3d30b2ee
   system_constants_.tessellation_factor_range_min = tessellation_factor_min;
   update_dirty_floatmask(system_constants_.tessellation_factor_range_max,
                          tessellation_factor_max);
@@ -3826,18 +3802,11 @@
     uint32_t user_clip_plane_index;
     while (xe::bit_scan_forward(user_clip_planes_remaining,
                                 &user_clip_plane_index)) {
-<<<<<<< HEAD
       user_clip_planes_remaining =
           xe::clear_lowest_bit(user_clip_planes_remaining);
-      const float* user_clip_plane =
-          &regs[XE_GPU_REG_PA_CL_UCP_0_X + user_clip_plane_index * 4].f32;
-      if (std::memcmp(user_clip_plane_write_ptr, user_clip_plane,
-=======
-      user_clip_planes_remaining &= ~(UINT32_C(1) << user_clip_plane_index);
       const void* user_clip_plane_regs =
           &regs[XE_GPU_REG_PA_CL_UCP_0_X + user_clip_plane_index * 4];
       if (std::memcmp(user_clip_plane_write_ptr, user_clip_plane_regs,
->>>>>>> 3d30b2ee
                       4 * sizeof(float))) {
         dirty = true;
         std::memcpy(user_clip_plane_write_ptr, user_clip_plane_regs,
@@ -4005,19 +3974,12 @@
         color_exp_bias -= 5;
       }
     }
-<<<<<<< HEAD
-    float color_exp_bias_scale;
-    *reinterpret_cast<int32_t*>(&color_exp_bias_scale) =
-        0x3F800000 + (color_exp_bias << 23);
+    auto color_exp_bias_scale = xe::memory::Reinterpret<float>(
+        int32_t(0x3F800000 + (color_exp_bias << 23)));
 
     update_dirty_floatmask(system_constants_.color_exp_bias[i],
                            color_exp_bias_scale);
 
-=======
-    auto color_exp_bias_scale = xe::memory::Reinterpret<float>(
-        int32_t(0x3F800000 + (color_exp_bias << 23)));
-    dirty |= system_constants_.color_exp_bias[i] != color_exp_bias_scale;
->>>>>>> 3d30b2ee
     system_constants_.color_exp_bias[i] = color_exp_bias_scale;
     if constexpr (edram_rov_used) {
       update_dirty_uint32_cmp(system_constants_.edram_rt_keep_mask[i][0],
@@ -4065,17 +4027,11 @@
 
 #endif
         uint32_t blend_factors_ops =
-<<<<<<< HEAD
-            regs[reg::RB_BLENDCONTROL::rt_register_indices[i]].u32 & 0x1FFF1FFF;
+            regs[reg::RB_BLENDCONTROL::rt_register_indices[i]] & 0x1FFF1FFF;
 
         update_dirty_uint32_cmp(system_constants_.edram_rt_blend_factors_ops[i],
                                 blend_factors_ops);
 
-=======
-            regs[reg::RB_BLENDCONTROL::rt_register_indices[i]] & 0x1FFF1FFF;
-        dirty |= system_constants_.edram_rt_blend_factors_ops[i] !=
-                 blend_factors_ops;
->>>>>>> 3d30b2ee
         system_constants_.edram_rt_blend_factors_ops[i] = blend_factors_ops;
       }
     }
@@ -4196,41 +4152,24 @@
       }
     }
     update_dirty_floatmask(system_constants_.edram_blend_constant[0],
-                           regs[XE_GPU_REG_RB_BLEND_RED].f32);
-
-<<<<<<< HEAD
-    system_constants_.edram_blend_constant[0] =
-        regs[XE_GPU_REG_RB_BLEND_RED].f32;
-
-    update_dirty_floatmask(system_constants_.edram_blend_constant[1],
-                           regs[XE_GPU_REG_RB_BLEND_GREEN].f32);
-
-    system_constants_.edram_blend_constant[1] =
-        regs[XE_GPU_REG_RB_BLEND_GREEN].f32;
-    update_dirty_floatmask(system_constants_.edram_blend_constant[2],
-                           regs[XE_GPU_REG_RB_BLEND_BLUE].f32);
-
-    system_constants_.edram_blend_constant[2] =
-        regs[XE_GPU_REG_RB_BLEND_BLUE].f32;
-    update_dirty_floatmask(system_constants_.edram_blend_constant[3],
-                           regs[XE_GPU_REG_RB_BLEND_ALPHA].f32);
-
-=======
-    dirty |= system_constants_.edram_blend_constant[0] !=
-             regs.Get<float>(XE_GPU_REG_RB_BLEND_RED);
+                           regs.Get<float>(XE_GPU_REG_RB_BLEND_RED));
+
     system_constants_.edram_blend_constant[0] =
         regs.Get<float>(XE_GPU_REG_RB_BLEND_RED);
-    dirty |= system_constants_.edram_blend_constant[1] !=
-             regs.Get<float>(XE_GPU_REG_RB_BLEND_GREEN);
+
+    update_dirty_floatmask(system_constants_.edram_blend_constant[1],
+                           regs.Get<float>(XE_GPU_REG_RB_BLEND_GREEN));
+
     system_constants_.edram_blend_constant[1] =
         regs.Get<float>(XE_GPU_REG_RB_BLEND_GREEN);
-    dirty |= system_constants_.edram_blend_constant[2] !=
-             regs.Get<float>(XE_GPU_REG_RB_BLEND_BLUE);
+    update_dirty_floatmask(system_constants_.edram_blend_constant[2],
+                           regs.Get<float>(XE_GPU_REG_RB_BLEND_BLUE));
+
     system_constants_.edram_blend_constant[2] =
         regs.Get<float>(XE_GPU_REG_RB_BLEND_BLUE);
-    dirty |= system_constants_.edram_blend_constant[3] !=
-             regs.Get<float>(XE_GPU_REG_RB_BLEND_ALPHA);
->>>>>>> 3d30b2ee
+    update_dirty_floatmask(system_constants_.edram_blend_constant[3],
+                           regs.Get<float>(XE_GPU_REG_RB_BLEND_ALPHA));
+
     system_constants_.edram_blend_constant[3] =
         regs.Get<float>(XE_GPU_REG_RB_BLEND_ALPHA);
   }
@@ -4454,16 +4393,9 @@
     if (bool_loop_constants == nullptr) {
       return false;
     }
-<<<<<<< HEAD
     xe::smallcpy_const<kBoolLoopConstantsSize>(
-        bool_loop_constants,
-        &regs[XE_GPU_REG_SHADER_CONSTANT_BOOL_000_031].u32);
-
-=======
-    std::memcpy(bool_loop_constants,
-                &regs[XE_GPU_REG_SHADER_CONSTANT_BOOL_000_031],
-                kBoolLoopConstantsSize);
->>>>>>> 3d30b2ee
+        bool_loop_constants, &regs[XE_GPU_REG_SHADER_CONSTANT_BOOL_000_031]);
+
     cbuffer_binding_bool_loop_.up_to_date = true;
     current_graphics_root_up_to_date_ &=
         ~(1u << root_parameter_bool_loop_constants);
@@ -4477,14 +4409,9 @@
     if (fetch_constants == nullptr) {
       return false;
     }
-<<<<<<< HEAD
     xe::smallcpy_const<kFetchConstantsSize>(
-        fetch_constants, &regs[XE_GPU_REG_SHADER_CONSTANT_FETCH_00_0].u32);
-
-=======
-    std::memcpy(fetch_constants, &regs[XE_GPU_REG_SHADER_CONSTANT_FETCH_00_0],
-                kFetchConstantsSize);
->>>>>>> 3d30b2ee
+        fetch_constants, &regs[XE_GPU_REG_SHADER_CONSTANT_FETCH_00_0]);
+
     cbuffer_binding_fetch_.up_to_date = true;
     current_graphics_root_up_to_date_ &=
         ~(1u << root_parameter_fetch_constants);
